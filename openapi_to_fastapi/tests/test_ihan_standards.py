--- conflicted
+++ resolved
@@ -59,10 +59,6 @@
     del spec["paths"]["/Company/BasicInfo"]["post"]["requestBody"]
     spec_path = tmp_path / "spec.json"
     (tmp_path / "spec.html").write_text("<html></html>")
-<<<<<<< HEAD
-=======
-    (tmp_path / "spec.jsonld").write_text(json.dumps(COMPANY_BASIC_INFO_JSONLD))
->>>>>>> b81f93cd
     spec_path.write_text(json.dumps(spec))
     SpecRouter(spec_path, [ihan.IhanStandardsValidator])
 
@@ -153,8 +149,6 @@
 
     (tmp_path / "spec.html").write_text("    \n")
     with pytest.raises(ihan.StandardContentMissing):
-<<<<<<< HEAD
-=======
         SpecRouter(spec_path, [ihan.IhanStandardsValidator])
 
 
@@ -214,5 +208,4 @@
     json_ld = {"@context": {"@version": "999.999"}}
     (tmp_path / "spec.jsonld").write_text(json.dumps(json_ld))
     with pytest.raises(ihan.JSONLDError):
->>>>>>> b81f93cd
         SpecRouter(spec_path, [ihan.IhanStandardsValidator])