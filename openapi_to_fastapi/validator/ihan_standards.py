--- conflicted
+++ resolved
@@ -1,6 +1,4 @@
 from pathlib import Path
-
-import pyld
 
 from .core import BaseValidator, OpenApiValidationError
 
@@ -57,12 +55,6 @@
     pass
 
 
-<<<<<<< HEAD
-=======
-class JSONLDError(IhanStandardError):
-    pass
-
-
 class ServersShouldNotBeDefined(IhanStandardError):
     pass
 
@@ -71,7 +63,6 @@
     pass
 
 
->>>>>>> b81f93cd
 def validate_component_schema(spec: dict, components_schema: dict):
     if not spec["content"].get("application/json"):
         raise WrongContentType("Model description must be in application/json format")
@@ -149,30 +140,6 @@
     if html.read_text().strip() == "":
         raise StandardContentMissing(f"Make sure {html} is not empty")
 
-<<<<<<< HEAD
-=======
-    jsonld = path.with_suffix(".jsonld")
-    if not jsonld.exists():
-        raise StandardComponentMissing(f"Missing {jsonld}")
-
-
-def validate_json_ld(path: Path):
-    try:
-        json_ld = json.loads(path.read_text())
-    except json.JSONDecodeError:
-        raise JSONLDError(f"Failed to parse {path}")
-    else:
-        if not json_ld:
-            raise StandardContentMissing(f"Make sure {path} is not empty")
-    try:
-        pyld.jsonld.compact({}, ctx=json_ld)
-    except pyld.jsonld.JsonLdError as err:
-        msg = f"Failed to parse JSON-LD at {path}"
-        if err.cause and err.cause.args:
-            msg += " " + "; ".join(err.cause.args)
-        raise JSONLDError(msg)
-
->>>>>>> b81f93cd
 
 class IhanStandardsValidator(BaseValidator):
     def validate_spec(self, spec: dict):
@@ -181,5 +148,4 @@
 
     def validate(self):
         super().validate()
-        check_extra_files_exist(self.path)
-        validate_json_ld(self.path.with_suffix(".jsonld"))+        check_extra_files_exist(self.path)